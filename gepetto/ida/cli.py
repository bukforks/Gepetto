import functools
import json
from types import SimpleNamespace

import ida_kernwin
import ida_idaapi

import gepetto.config
import gepetto.ida.handlers
from gepetto.ida.tools.tools import TOOLS
import gepetto.ida.tools.cast
import gepetto.ida.tools.call_graph
import gepetto.ida.tools.get_ea
import gepetto.ida.tools.get_function_code
import gepetto.ida.tools.get_screen_ea
import gepetto.ida.tools.get_xrefs
import gepetto.ida.tools.list_symbols
import gepetto.ida.tools.refresh_view
import gepetto.ida.tools.rename_lvar
import gepetto.ida.tools.rename_function
<<<<<<< HEAD
import gepetto.ida.tools.search
=======
import gepetto.ida.tools.to_hex
>>>>>>> cbbc2a92

_ = gepetto.config._
CLI: ida_kernwin.cli_t = None
MESSAGES: list[dict] = [
    {
        "role": "system",
        "content":
            f"You are a helpful assistant embedded in IDA Pro. Your role is to facilitate "
            f"reverse-engineering and answer programming questions.\n"
            f"Your response should always be in the following locale: {gepetto.config.get_localization_locale()}\n"
            f"Never repeat pseudocode back as the user can see it already.\n"
            f"In the context of a reverse-engineering session, the user will switch from function to function a lot. "
            f"Between messages, don't assume that the function is still the same and always confirm it by checking the "
            f"current EA. \"This\" function or the \"current\" function always mean the one at the current EA.\n"
            f"When asked to perform an operation (such as renaming something), don't ask for confirmation. Just do it!\n"
            f"Always refresh the disassembly view after making a change in the IDB (renaming, etc.), so it is shown to"
            f"the user (no need to mention when you do it).\n"
            f"Never convert decimal numbers to hexadecimal yourself; always use the `to_hex` tool for that.",
    }
]  # Keep a history of the conversation to simulate LLM memory.


class GepettoCLI(ida_kernwin.cli_t):
    flags = 0
    sname = "Gepetto"
    lname  = "Gepetto - " + _("LLM chat")
    hint = "Gepetto"

    def OnExecuteLine(self, line):
        if not line.strip():  # Don't do anything for empty sends.
            return True

        MESSAGES.append({"role": "user", "content": line})

        def handle_response(response):
            if hasattr(response, "tool_calls") and response.tool_calls:
                tool_calls = [
                    {
                        "id": tc.id,
                        "type": tc.type,
                        "function": {
                            "name": tc.function.name,
                            "arguments": tc.function.arguments,
                        },
                    }
                    for tc in response.tool_calls
                ]
                MESSAGES.append(
                    {
                        "role": "assistant",
                        "content": response.content or "",
                        "tool_calls": tool_calls,
                    }
                )
                for tc in response.tool_calls:
                    if tc.function.name == "get_screen_ea":
                        gepetto.ida.tools.get_screen_ea.handle_get_screen_ea_tc(tc, MESSAGES)
                    elif tc.function.name == "get_ea":
                        gepetto.ida.tools.get_ea.handle_get_ea_tc(tc, MESSAGES)
                    elif tc.function.name == "get_function_code":
                        gepetto.ida.tools.get_function_code.handle_get_function_code_tc(tc, MESSAGES)
                    elif tc.function.name == "rename_lvar":
                        gepetto.ida.tools.rename_lvar.handle_rename_lvar_tc(tc, MESSAGES)
                    elif tc.function.name == "rename_function":
                        gepetto.ida.tools.rename_function.handle_rename_function_tc(tc, MESSAGES)
                    elif tc.function.name == "get_xrefs":
                        gepetto.ida.tools.get_xrefs.handle_get_xrefs_tc(tc, MESSAGES)
                    elif tc.function.name == "list_symbols":
                        gepetto.ida.tools.list_symbols.handle_list_symbols_tc(tc, MESSAGES)
<<<<<<< HEAD
                    elif tc.function.name == "search":
                        gepetto.ida.tools.search.handle_search_tc(tc, MESSAGES)
=======
                    elif tc.function.name == "to_hex":
                        gepetto.ida.tools.to_hex.handle_to_hex_tc(tc, MESSAGES)
>>>>>>> cbbc2a92
                    elif tc.function.name == "get_callers":
                        gepetto.ida.tools.call_graph.handle_get_callers_tc(tc, MESSAGES)
                    elif tc.function.name == "get_callees":
                        gepetto.ida.tools.call_graph.handle_get_callees_tc(tc, MESSAGES)
                    elif tc.function.name == "refresh_view":
                        gepetto.ida.tools.refresh_view.handle_refresh_view_tc(tc, MESSAGES)
                stream_and_handle()
            else:
                MESSAGES.append({"role": "assistant", "content": response.content or ""})

        def stream_and_handle():
            message = SimpleNamespace(content="", tool_calls=[])

            def on_chunk(delta, finish_reason):
                if isinstance(delta, str):
                    print(delta, end="", flush=True)
                    message.content += delta
                    return
                if getattr(delta, "content", None):
                    print(delta.content, end="", flush=True)
                    message.content += delta.content
                if getattr(delta, "tool_calls", None):
                    for tc in delta.tool_calls:
                        idx = tc.index
                        while len(message.tool_calls) <= idx:
                            message.tool_calls.append(
                                SimpleNamespace(
                                    id="",
                                    type="",
                                    function=SimpleNamespace(name="", arguments=""),
                                )
                            )
                        current = message.tool_calls[idx]
                        if getattr(tc, "id", None):
                            current.id = tc.id
                        if getattr(tc, "type", None):
                            current.type = tc.type
                        if getattr(tc, "function", None):
                            fn = tc.function
                            if getattr(fn, "name", None):
                                current.function.name += fn.name
                            if getattr(fn, "arguments", None):
                                current.function.arguments += fn.arguments
                if finish_reason:
                    if finish_reason != "tool_calls":
                        print("\n\n")  # Add a blank line after the model's reply for readability.
                    handle_response(message)

            gepetto.config.model.query_model_async(
                MESSAGES,
                on_chunk,
                stream=True,
                additional_model_options={"tools": TOOLS},
            )

        print()  # Add a line break before the model's response to improve readability
        stream_and_handle()
        return True

    def OnKeydown(self, line, x, sellen, vkey, shift):
        pass

# -----------------------------------------------------------------------------

def cli_lifecycle_callback(code, old=0):
    if code == ida_idaapi.NW_OPENIDB:
        CLI.register()
    elif code == ida_idaapi.NW_CLOSEIDB or code == ida_idaapi.NW_TERMIDA:
        CLI.unregister()

# -----------------------------------------------------------------------------

def register_cli():
    global CLI
    if CLI:
        CLI.unregister()
        cli_lifecycle_callback(ida_idaapi.NW_TERMIDA)
    CLI = GepettoCLI()
    if CLI.register():
        ida_idaapi.notify_when(ida_idaapi.NW_TERMIDA | ida_idaapi.NW_OPENIDB | ida_idaapi.NW_CLOSEIDB, cli_lifecycle_callback)<|MERGE_RESOLUTION|>--- conflicted
+++ resolved
@@ -18,11 +18,8 @@
 import gepetto.ida.tools.refresh_view
 import gepetto.ida.tools.rename_lvar
 import gepetto.ida.tools.rename_function
-<<<<<<< HEAD
 import gepetto.ida.tools.search
-=======
 import gepetto.ida.tools.to_hex
->>>>>>> cbbc2a92
 
 _ = gepetto.config._
 CLI: ida_kernwin.cli_t = None
@@ -92,13 +89,10 @@
                         gepetto.ida.tools.get_xrefs.handle_get_xrefs_tc(tc, MESSAGES)
                     elif tc.function.name == "list_symbols":
                         gepetto.ida.tools.list_symbols.handle_list_symbols_tc(tc, MESSAGES)
-<<<<<<< HEAD
                     elif tc.function.name == "search":
                         gepetto.ida.tools.search.handle_search_tc(tc, MESSAGES)
-=======
                     elif tc.function.name == "to_hex":
                         gepetto.ida.tools.to_hex.handle_to_hex_tc(tc, MESSAGES)
->>>>>>> cbbc2a92
                     elif tc.function.name == "get_callers":
                         gepetto.ida.tools.call_graph.handle_get_callers_tc(tc, MESSAGES)
                     elif tc.function.name == "get_callees":
